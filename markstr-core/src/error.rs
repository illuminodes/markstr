--- conflicted
+++ resolved
@@ -32,13 +32,6 @@
     #[error("JSON serialization error: {0}")]
     Json(#[from] serde_json::Error),
 
-<<<<<<< HEAD
-    /// Nostr errors
-    // #[error("Nostr error: {0}")]
-    // Nostr(#[from] nostr::Error),
-
-=======
->>>>>>> 0e9ab5bc
     /// Market validation errors
     #[error("Invalid market: {0}")]
     InvalidMarket(String),
@@ -75,10 +68,6 @@
     #[error("Invalid outcome: {0}")]
     InvalidOutcome(String),
 
-    /// Outcome validation errors
-    #[error("Invalid outcome: {0}")]
-    InvalidOutcome(String),
-
     /// Generic error for other cases
     #[error("Market error: {0}")]
     Other(String),
