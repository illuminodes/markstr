--- conflicted
+++ resolved
@@ -182,8 +182,6 @@
         assert!(!validate_address(invalid_addr, Network::Bitcoin));
     }
 
-<<<<<<< HEAD
-=======
     #[test]
     fn test_nostr_id() {
         // Tests that the Nostr ID is deterministic and unique
@@ -223,5 +221,4 @@
         assert_eq!(id_one, id_two);
         assert_ne!(id_one, id_three);
     }
->>>>>>> 0e9ab5bc
 }