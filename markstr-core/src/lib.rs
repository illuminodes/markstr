--- conflicted
+++ resolved
@@ -38,18 +38,10 @@
 
 pub mod error;
 pub mod market;
-<<<<<<< HEAD
-// pub mod nostr;
-=======
->>>>>>> 0e9ab5bc
 pub mod utils;
 
 pub use error::{MarketError, Result};
 pub use market::{Bet, PredictionMarket};
-<<<<<<< HEAD
-// pub use nostr::NostrClient;
-=======
->>>>>>> 0e9ab5bc
 pub use utils::*;
 
 /// Default fee for market transactions (1000 satoshis)
